config = {
  'modules': {
    'accounts': 'frontend',
    'glauth':'',
    'konnectd':'',
    'ocis-phoenix':'',
    'ocis-pkg':'',
    'storage':'',
    'ocs':'',
    'proxy':'',
    'settings':'frontend',
    'store':'',
    'thumbnails':'',
    'webdav':'',
  },
  'apiTests': {
    'coreBranch': 'master',
<<<<<<< HEAD
    'coreCommit': '0d2e3d07f52b10245521e1c29c8c7faeb6387b23',
=======
    'coreCommit': '1df47648f944ab21521f6c8d538dc183e1e8f1ea',
>>>>>>> 1278909e
    'numberOfParts': 6
  },
  'uiTests': {
    'phoenixBranch': 'master',
    'phoenixCommit': '1e278d85962cdd172886aeb222532f72c3972774',
    'suites': {
      'phoenixWebUI1': [
        'webUICreateFilesFolders',
        'webUIDeleteFilesFolders',
        'webUIFavorites',
      ],
      'phoenixWebUI2' : [
        'webUIFiles',
        'webUILogin',
        'webUINotifications',
        'webUIPrivateLinks',
      ],
      'phoenixWebUI3': [
        'webUIAccount',
        'webUIRenameFiles',
        'webUIRenameFolders',
      ],
       'phoenixWebUI4': [
        'webUITrashbin',
        'webUIUpload',
        # All tests in the following suites are skipped currently
        # so they won't run now but when they are enabled they will run
        'webUIRestrictSharing',
        'webUISharingAutocompletion',
        'webUISharingInternalGroups',
        'webUISharingInternalUsers',
        'webUISharingPermissionsUsers',
        'webUISharingFilePermissionsGroups',
        'webUISharingFolderPermissionsGroups',
        'webUISharingFolderAdvancedPermissionsGroups',
        'webUIResharing',
        'webUISharingPublic',
        'webUISharingPublicDifferentRoles',
        'webUISharingAcceptShares',
        'webUISharingFilePermissionMultipleUsers',
        'webUISharingFolderPermissionMultipleUsers',
        'webUISharingFolderAdvancedPermissionMultipleUsers',
        'webUISharingNotifications',
      ],
    }
  }
}
def getTestSuiteNames():
  keys = config['modules'].keys()
  names = []
  for key in keys:
    names.append('linting&unitTests-%s' % (key))
  return names

def getUITestSuiteNames():
  return config['uiTests']['suites'].keys()

def getUITestSuites():
  return config['uiTests']['suites']

def getCoreApiTestPipelineNames():
  names = []
  for runPart in range(1, config['apiTests']['numberOfParts'] + 1):
    names.append('Core-API-Tests-owncloud-storage-%s' % runPart)
    names.append('Core-API-Tests-ocis-storage-%s' % runPart)
  return names

def getDependsOnAllTestPipelines(ctx):
  dependencies = getTestSuiteNames() + [ 'upload-coverage' ]
  if ctx.build.ref != "refs/heads/master":
    dependencies = getTestSuiteNames() + [
      'upload-coverage',
      'localApiTests-owncloud-storage',
      'localApiTests-ocis-storage',
    ] + getCoreApiTestPipelineNames() + getUITestSuiteNames() + ['accountsUITests']

  return dependencies

def main(ctx):
  pipelines = []
  before = testPipelines(ctx)

  stages = [
    docker(ctx, 'amd64'),
    docker(ctx, 'arm64'),
    docker(ctx, 'arm'),
    dockerEos(ctx),
    binary(ctx, 'linux'),
    binary(ctx, 'darwin'),
    binary(ctx, 'windows'),
    releaseSubmodule(ctx),
  ]

  after = [
    manifest(ctx),
    changelog(ctx),
    readme(ctx),
    badges(ctx),
    docs(ctx),
    updateDeployment(ctx)
  ]

  if '[docs-only]' in (ctx.build.title + ctx.build.message):
    pipelines = docs(ctx)
    pipelines['depends_on'] = []
  else:
    pipelines = before + stages + after

  return pipelines

def testPipelines(ctx):
  pipelines = []

  for module in config['modules']:
    pipelines.append(testing(ctx, module))

  pipelines += [
    uploadCoverage(ctx),
    localApiTests(ctx, config['apiTests']['coreBranch'], config['apiTests']['coreCommit'], 'owncloud'),
    localApiTests(ctx, config['apiTests']['coreBranch'], config['apiTests']['coreCommit'], 'ocis')
  ]

  for runPart in range(1, config['apiTests']['numberOfParts'] + 1):
    pipelines.append(coreApiTests(ctx, config['apiTests']['coreBranch'], config['apiTests']['coreCommit'], runPart, config['apiTests']['numberOfParts'], 'owncloud'))
    pipelines.append(coreApiTests(ctx, config['apiTests']['coreBranch'], config['apiTests']['coreCommit'], runPart, config['apiTests']['numberOfParts'], 'ocis'))

  pipelines += uiTests(ctx, config['uiTests']['phoenixBranch'], config['uiTests']['phoenixCommit'])
  pipelines.append(accountsUITests(ctx, config['uiTests']['phoenixBranch'], config['uiTests']['phoenixCommit'], 'owncloud'))
  return pipelines

def testing(ctx, module):
  steps = generate(module) + [
    {
      'name': 'vet',
      'image': 'webhippie/golang:1.13',
      'pull': 'always',
      'commands': [
        'cd %s' % (module),
        'make vet',
      ],
      'volumes': [
        {
          'name': 'gopath',
          'path': '/srv/app',
        },
      ],
    },
    {
      'name': 'staticcheck',
      'image': 'webhippie/golang:1.13',
      'pull': 'always',
      'commands': [
        'cd %s' % (module),
        'make staticcheck',
      ],
      'volumes': [
        {
          'name': 'gopath',
          'path': '/srv/app',
        },
      ],
    },
    {
      'name': 'lint',
      'image': 'webhippie/golang:1.13',
      'pull': 'always',
      'commands': [
        'cd %s' % (module),
        'make lint',
      ],
      'volumes': [
        {
          'name': 'gopath',
          'path': '/srv/app',
        },
      ],
    },
    {
        'name': 'test',
        'image': 'webhippie/golang:1.13',
        'pull': 'always',
        'commands': [
          'cd %s' % (module),
          'make test',
          'mv coverage.out %s_coverage.out' % (module),
        ],
        'volumes': [
          {
            'name': 'gopath',
            'path': '/srv/app',
          },
        ],
      },
      {
        'name': 'coverage-cache',
        'image': 'plugins/s3',
        'settings': {
          'endpoint': {
            'from_secret': 'cache_s3_endpoint'
          },
          'bucket': 'cache',
          'source': '%s/%s_coverage.out' % (module, module),
          'target': '%s/%s/coverage' % (ctx.repo.slug, ctx.build.commit + '-${DRONE_BUILD_NUMBER}'),
          'path_style': True,
          'strip_prefix': module,
          'access_key': {
            'from_secret': 'cache_s3_access_key'
          },
          'secret_key': {
            'from_secret': 'cache_s3_secret_key'
          }
        }
      }
  ]

  if config['modules'][module] == 'frontend':
    steps = frontend(module) + steps

  return {
    'kind': 'pipeline',
    'type': 'docker',
    'name': 'linting&unitTests-%s' % (module),
    'platform': {
      'os': 'linux',
      'arch': 'amd64',
    },
    'steps': steps,
    'trigger': {
      'ref': [
        'refs/heads/master',
        'refs/tags/v*',
        'refs/tags/%s/v*' % (module),
        'refs/pull/**',
      ],
    },
  }

def uploadCoverage(ctx):
  return {
    'kind': 'pipeline',
    'type': 'docker',
    'name': 'upload-coverage',
    'platform': {
      'os': 'linux',
      'arch': 'amd64',
    },
    'steps': [
      {
        'name': 'sync-from-cache',
        'image': 'minio/mc',
        'environment': {
          'MC_HOST_cache': {
            'from_secret': 'cache_s3_connection_url'
          }
        },
        'commands': [
          'mkdir -p coverage',
          'mc mirror cache/cache/%s/%s/coverage coverage/' % (ctx.repo.slug, ctx.build.commit + '-${DRONE_BUILD_NUMBER}'),
        ]
      },
      {
        'name': 'codacy',
        'image': 'plugins/codacy:1',
        'pull': 'always',
        'settings': {
          'token': {
            'from_secret': 'codacy_token',
          },
        },
      },
      {
        'name': 'sonarcloud',
        'image': 'sonarsource/sonar-scanner-cli',
        'pull': 'always',
        'environment': {
          'SONAR_TOKEN': {
            'from_secret': 'sonar_token',
          },
          'SONAR_PULL_REQUEST_BASE': '%s' % ('master' if ctx.build.event == 'pull_request' else None),
          'SONAR_PULL_REQUEST_BRANCH': '%s' % (ctx.build.source if ctx.build.event == 'pull_request' else None),
          'SONAR_PULL_REQUEST_KEY': '%s' % (ctx.build.ref.replace("refs/pull/", "").split("/")[0] if ctx.build.event == 'pull_request' else None),
        },
      },
      {
        'name': 'purge-cache',
        'image': 'minio/mc',
        'environment': {
          'MC_HOST_cache': {
            'from_secret': 'cache_s3_connection_url'
          }
        },
        'commands': [
          'mc rm --recursive --force cache/cache/%s/%s/coverage' % (ctx.repo.slug, ctx.build.commit + '-${DRONE_BUILD_NUMBER}'),
        ]
      },
    ],
    'trigger': {
      'ref': [
        'refs/heads/master',
        'refs/tags/v*',
        'refs/pull/**',
      ],
    },
    'depends_on': getTestSuiteNames(),
  }

def localApiTests(ctx, coreBranch = 'master', coreCommit = '', storage = 'owncloud'):
  return {
    'kind': 'pipeline',
    'type': 'docker',
    'name': 'localApiTests-%s-storage' % (storage),
    'platform': {
      'os': 'linux',
      'arch': 'amd64',
    },
    'steps':
      generate('ocis') +
      build() +
      ocisServer(storage) +
      cloneCoreRepos(coreBranch, coreCommit) + [
      {
        'name': 'localApiTests-%s-storage' % (storage),
        'image': 'owncloudci/php:7.2',
        'pull': 'always',
        'environment' : {
          'TEST_SERVER_URL': 'https://ocis-server:9200',
          'OCIS_REVA_DATA_ROOT': '%s' % ('/srv/app/tmp/ocis/owncloud/data/' if storage == 'owncloud' else ''),
          'STORAGE_DRIVER': '%s' % ('OWNCLOUD' if storage == 'owncloud' else 'OCIS'),
          'DELETE_USER_DATA_CMD': '%s' % ('' if storage == 'owncloud' else 'rm -rf /srv/app/tmp/ocis/storage/users/nodes/root/*'),
          'SKELETON_DIR': '/srv/app/tmp/testing/data/apiSkeleton',
          'OCIS_SKELETON_STRATEGY': '%s' % ('copy' if storage == 'owncloud' else 'upload'),
          'TEST_OCIS':'true',
          'BEHAT_FILTER_TAGS': '~@skipOnOcis-%s-Storage' % ('OC' if storage == 'owncloud' else 'OCIS'),
          'PATH_TO_CORE': '/srv/app/testrunner'
        },
        'commands': [
          'cd ocis',
          'make test-acceptance-api',
        ],
        'volumes': [{
          'name': 'gopath',
          'path': '/srv/app',
        }]
      },
    ],
    'services':
      redis(),
    'volumes': [
      {
        'name': 'gopath',
        'temp': {},
      },
    ],
    'trigger': {
      'ref': [
        'refs/tags/v*',
        'refs/pull/**',
      ],
    },
  }

def coreApiTests(ctx, coreBranch = 'master', coreCommit = '', part_number = 1, number_of_parts = 1, storage = 'owncloud'):
  return {
    'kind': 'pipeline',
    'type': 'docker',
    'name': 'Core-API-Tests-%s-storage-%s' % (storage, part_number),
    'platform': {
      'os': 'linux',
      'arch': 'amd64',
    },
    'steps':
      generate('ocis') +
      build() +
      ocisServer(storage) +
      cloneCoreRepos(coreBranch, coreCommit) + [
      {
        'name': 'oC10ApiTests-%s-storage-%s' % (storage, part_number),
        'image': 'owncloudci/php:7.2',
        'pull': 'always',
        'environment' : {
          'TEST_SERVER_URL': 'https://ocis-server:9200',
          'OCIS_REVA_DATA_ROOT': '%s' % ('/srv/app/tmp/ocis/owncloud/data/' if storage == 'owncloud' else ''),
          'STORAGE_DRIVER': '%s' % ('OWNCLOUD' if storage == 'owncloud' else 'OCIS'),
          'DELETE_USER_DATA_CMD': '%s' % ('' if storage == 'owncloud' else 'rm -rf /srv/app/tmp/ocis/storage/users/nodes/root/*'),
          'SKELETON_DIR': '/srv/app/tmp/testing/data/apiSkeleton',
          'OCIS_SKELETON_STRATEGY': '%s' % ('copy' if storage == 'owncloud' else 'upload'),
          'TEST_OCIS':'true',
          'BEHAT_FILTER_TAGS': '~@notToImplementOnOCIS&&~@toImplementOnOCIS&&~comments-app-required&&~@federation-app-required&&~@notifications-app-required&&~systemtags-app-required&&~@local_storage&&~@skipOnOcis-%s-Storage' % ('OC' if storage == 'owncloud' else 'OCIS'),
          'DIVIDE_INTO_NUM_PARTS': number_of_parts,
          'RUN_PART': part_number,
          'EXPECTED_FAILURES_FILE': '/drone/src/ocis/tests/acceptance/expected-failures-on-%s-storage.txt' % (storage.upper())
        },
        'commands': [
          'cd /srv/app/testrunner',
          'make test-acceptance-api',
        ],
        'volumes': [{
          'name': 'gopath',
          'path': '/srv/app',
        }]
      },
    ],
    'services':
      redis(),
    'volumes': [
      {
        'name': 'gopath',
        'temp': {},
      },
    ],
    'trigger': {
      'ref': [
        'refs/tags/v*',
        'refs/pull/**',
      ],
    },
  }

def uiTests(ctx, phoenixBranch, phoenixCommit):
  suiteNames = getUITestSuiteNames()
  return [uiTestPipeline(suiteName, phoenixBranch, phoenixCommit) for suiteName in suiteNames]

def uiTestPipeline(suiteName, phoenixBranch = 'master', phoenixCommit = '', storage = 'owncloud'):
  suites = getUITestSuites()
  paths = ""
  for path in suites[suiteName]:
    paths = paths + "tests/acceptance/features/" + path + " "

  return {
    'kind': 'pipeline',
    'type': 'docker',
    'name': suiteName,
    'platform': {
      'os': 'linux',
      'arch': 'amd64',
    },
    'steps':
      generate('ocis') +
      build() +
      ocisServer(storage) + [
      {
        'name': 'webUITests',
        'image': 'owncloudci/nodejs:11',
        'pull': 'always',
        'environment': {
          'SERVER_HOST': 'https://ocis-server:9200',
          'BACKEND_HOST': 'https://ocis-server:9200',
          'RUN_ON_OCIS': 'true',
          'OCIS_REVA_DATA_ROOT': '/srv/app/tmp/ocis/owncloud',
          'OCIS_SKELETON_DIR': '/srv/app/testing/data/webUISkeleton',
          'PHOENIX_CONFIG': '/drone/src/ocis/tests/config/drone/ocis-config.json',
          'TEST_TAGS': 'not @skipOnOCIS and not @skip',
          'LOCAL_UPLOAD_DIR': '/uploads',
          'NODE_TLS_REJECT_UNAUTHORIZED': 0,
          'TEST_PATHS': paths,
        },
        'commands': [
          'git clone -b master --depth=1 https://github.com/owncloud/testing.git /srv/app/testing',
          'git clone -b %s --single-branch --no-tags https://github.com/owncloud/phoenix.git /srv/app/phoenix' % (phoenixBranch),
          'cp -r /srv/app/phoenix/tests/acceptance/filesForUpload/* /uploads',
          'cd /srv/app/phoenix',
        ] + ([
          'git checkout %s' % (phoenixCommit)
        ] if phoenixCommit != '' else []) + [
          'yarn install-all',
          'yarn run acceptance-tests-drone'
        ],
        'volumes': [{
          'name': 'gopath',
          'path': '/srv/app',
        },
        {
          'name': 'uploads',
          'path': '/uploads'
        }]
      },
    ],
    'services':
      redis() +
      selenium(),
    'volumes': [
      {
        'name': 'gopath',
        'temp': {},
      },
      {
        'name': 'uploads',
        'temp': {}
      }
    ],
    'trigger': {
      'ref': [
        'refs/tags/v*',
        'refs/pull/**',
      ],
    },
  }

def accountsUITests(ctx, phoenixBranch, phoenixCommitId, storage):
  return {
    'kind': 'pipeline',
    'type': 'docker',
    'name': 'accountsUITests',
    'platform': {
      'os': 'linux',
      'arch': 'amd64',
    },
    'steps': [
      {
        'name': 'build-ocis',
        'image': 'webhippie/golang:1.13',
        'pull': 'always',
        'commands': [
          'cd ocis',
          'make build',
          'mkdir -p /srv/app/ocis/bin',
          'cp bin/ocis /srv/app/ocis/bin',
        ],
        'volumes': [
          {
            'name': 'gopath',
            'path': '/srv/app'
          },
        ]
      },
      {
        'name': 'ocis-server',
        'image': 'webhippie/golang:1.13',
        'pull': 'always',
        'detach': True,
        'environment' : {
          #'OCIS_LOG_LEVEL': 'debug',
          'STORAGE_STORAGE_HOME_DRIVER': '%s' % (storage),
          'STORAGE_STORAGE_HOME_DATA_DRIVER': '%s' % (storage),
          'STORAGE_STORAGE_OC_DRIVER': '%s' % (storage),
          'STORAGE_STORAGE_OC_DATA_DRIVER': '%s' % (storage),
          'STORAGE_STORAGE_HOME_DATA_TEMP_FOLDER': '/srv/app/tmp/',
          'STORAGE_STORAGE_OCIS_ROOT': '/srv/app/tmp/ocis/storage/users',
          'STORAGE_STORAGE_LOCAL_ROOT': '/srv/app/tmp/ocis/reva/root',
          'STORAGE_STORAGE_OWNCLOUD_DATADIR': '/srv/app/tmp/ocis/owncloud/data',
          'STORAGE_STORAGE_OC_DATA_TEMP_FOLDER': '/srv/app/tmp/',
          'STORAGE_STORAGE_OWNCLOUD_REDIS_ADDR': 'redis:6379',
          'STORAGE_OIDC_ISSUER': 'https://ocis-server:9200',
          'STORAGE_LDAP_IDP': 'https://ocis-server:9200',
          'PROXY_OIDC_ISSUER': 'https://ocis-server:9200',
          'STORAGE_STORAGE_OC_DATA_SERVER_URL': 'http://ocis-server:9164/data',
          'STORAGE_DATAGATEWAY_URL': 'https://ocis-server:9200/data',
          'STORAGE_FRONTEND_URL': 'https://ocis-server:9200',
          'PHOENIX_WEB_CONFIG': '/drone/src/accounts/ui/tests/config/drone/ocis-config.json',
          'KONNECTD_IDENTIFIER_REGISTRATION_CONF': '/drone/src/accounts/ui/tests/config/drone/identifier-registration.yml',
          'KONNECTD_ISS': 'https://ocis-server:9200',
          #'STORAGE_STORAGE_METADATA_ROOT': '/srv/app/tmp/ocis/storage/users',
          #'ACCOUNTS_STORAGE_DISK_PATH': '/srv/app/tmp/ocis-accounts', # Temporary workaround, don't use metadata storage
        },
        'commands': [
          'mkdir -p /srv/app/tmp/reva',
          # First run settings service because accounts need it to register the settings bundles
          '/srv/app/ocis/bin/ocis settings &',

          # Wait for the settings service to start
          "while [[ \"$(curl -s -o /dev/null -w ''%{http_code}'' localhost:9190)\" != \"404\" ]]; do sleep 2; done",

          # Now start the accounts service
          '/srv/app/ocis/bin/ocis accounts &',

          # Wait for the accounts service to start
          "while [[ \"$(curl -s -o /dev/null -w ''%{http_code}'' localhost:9181)\" != \"404\" ]]; do sleep 2; done",

          # Now run all the ocis services except the accounts and settings because they are already running
          '/srv/app/ocis/bin/ocis server',
        ],
        'volumes': [
          {
            'name': 'gopath',
            'path': '/srv/app'
          },
        ]
      },
      {
        'name': 'WebUIAcceptanceTests',
        'image': 'owncloudci/nodejs:10',
        'pull': 'always',
        'environment': {
          'SERVER_HOST': 'https://ocis-server:9200',
          'BACKEND_HOST': 'https://ocis-server:9200',
          'RUN_ON_OCIS': 'true',
          'OCIS_REVA_DATA_ROOT': '/srv/app/tmp/ocis/owncloud',
          'OCIS_SKELETON_DIR': '/srv/app/testing/data/webUISkeleton',
          'PHOENIX_CONFIG': '/drone/src/accounts/ui/tests/config/drone/ocis-config.json',
          'TEST_TAGS': 'not @skipOnOCIS and not @skip',
          'LOCAL_UPLOAD_DIR': '/uploads',
          'PHOENIX_PATH': '/srv/app/phoenix',
          'FEATURE_PATH': '/drone/src/accounts/ui/tests/acceptance/features',
          'NODE_TLS_REJECT_UNAUTHORIZED': '0'
        },
        'commands': [
          'git clone --depth=1 https://github.com/owncloud/testing.git /srv/app/testing',
          'git clone -b %s --single-branch https://github.com/owncloud/phoenix /srv/app/phoenix' % (phoenixBranch),
          'cd /srv/app/phoenix',
          'git checkout %s' % (phoenixCommitId),
          'cp -r /srv/app/phoenix/tests/acceptance/filesForUpload/* /uploads',
          'yarn install-all',
          'cd /drone/src/accounts',
          'yarn install --all',
          'make test-acceptance-webui'
        ],
        'volumes': [
          {
            'name': 'gopath',
            'path': '/srv/app',
          },
          {
            'name': 'uploads',
            'path': '/uploads'
          }
        ],
      },
    ],
    'services': [
      {
        'name': 'redis',
        'image': 'webhippie/redis',
        'pull': 'always',
        'environment': {
          'REDIS_DATABASES': 1
        },
      },
      {
        'name': 'selenium',
        'image': 'selenium/standalone-chrome-debug:3.141.59-20200326',
        'pull': 'always',
        'volumes': [
          {
            'name': 'uploads',
            'path': '/uploads'
          }
        ],
      },
    ],
    'volumes': [
      {
        'name': 'gopath',
        'temp': {},
      },
      {
        'name': 'uploads',
        'temp': {}
      }
    ],
    'trigger': {
      'ref': [
        'refs/tags/v*',
        'refs/pull/**',
      ],
    },
  }

def docker(ctx, arch):
  return {
    'kind': 'pipeline',
    'type': 'docker',
    'name': 'docker-%s' % (arch),
    'platform': {
      'os': 'linux',
      'arch': arch,
    },
    'steps':
      generate('ocis') +
      build() + [
      {
        'name': 'dryrun',
        'image': 'plugins/docker:18.09',
        'pull': 'always',
        'settings': {
          'dry_run': True,
          'context': 'ocis',
          'tags': 'linux-%s' % (arch),
          'dockerfile': 'ocis/docker/Dockerfile.linux.%s' % (arch),
          'repo': ctx.repo.slug,
        },
        'when': {
          'ref': {
            'include': [
              'refs/pull/**',
            ],
          },
        },
      },
      {
        'name': 'docker',
        'image': 'plugins/docker:18.09',
        'pull': 'always',
        'settings': {
          'username': {
            'from_secret': 'docker_username',
          },
          'password': {
            'from_secret': 'docker_password',
          },
          'auto_tag': True,
          'context': 'ocis',
          'auto_tag_suffix': 'linux-%s' % (arch),
          'dockerfile': 'ocis/docker/Dockerfile.linux.%s' % (arch),
          'repo': ctx.repo.slug,
        },
        'when': {
          'ref': {
            'exclude': [
              'refs/pull/**',
            ],
          },
        },
      },
    ],
    'volumes': [
      {
        'name': 'gopath',
        'temp': {},
      },
    ],
    'depends_on': getDependsOnAllTestPipelines(ctx),
    'trigger': {
      'ref': [
        'refs/heads/master',
        'refs/tags/v*',
        'refs/pull/**',
      ],
    },
  }

def dockerEos(ctx):
  return {
    'kind': 'pipeline',
    'type': 'docker',
    'name': 'docker-eos-ocis',
    'platform': {
      'os': 'linux',
      'arch': 'amd64',
    },
    'steps':
      generate('ocis') +
      build() + [
        {
          'name': 'dryrun-eos-ocis',
          'image': 'plugins/docker:18.09',
          'pull': 'always',
          'settings': {
            'dry_run': True,
            'context': 'ocis/docker/eos-ocis',
            'tags': 'linux-eos-ocis',
            'dockerfile': 'ocis/docker/eos-ocis/Dockerfile',
            'repo': 'owncloud/eos-ocis',
          },
          'when': {
            'ref': {
              'include': [
                'refs/pull/**',
              ],
            },
          },
        },
        {
          'name': 'docker-eos-ocis',
          'image': 'plugins/docker:18.09',
          'pull': 'always',
          'settings': {
            'username': {
              'from_secret': 'docker_username',
            },
            'password': {
              'from_secret': 'docker_password',
            },
            'auto_tag': True,
            'context': 'ocis/docker/eos-ocis',
            'dockerfile': 'ocis/docker/eos-ocis/Dockerfile',
            'repo': 'owncloud/eos-ocis',
          },
          'when': {
            'ref': {
              'exclude': [
                'refs/pull/**',
              ],
            },
          },
        },
      ],
    'volumes': [
      {
        'name': 'gopath',
        'temp': {},
      },
    ],
    'depends_on': getDependsOnAllTestPipelines(ctx),
    'trigger': {
      'ref': [
        'refs/heads/master',
        'refs/tags/v*',
        'refs/pull/**',
      ],
    },
  }

def binary(ctx, name):
  if ctx.build.event == "tag":
    settings = {
      'endpoint': {
        'from_secret': 's3_endpoint',
      },
      'access_key': {
        'from_secret': 'aws_access_key_id',
      },
      'secret_key': {
        'from_secret': 'aws_secret_access_key',
      },
      'bucket': {
        'from_secret': 's3_bucket',
      },
      'path_style': True,
      'strip_prefix': 'ocis/dist/release/',
      'source': 'ocis/dist/release/*',
      'target': '/ocis/%s/%s' % (ctx.repo.name.replace("ocis-", ""), ctx.build.ref.replace("refs/tags/v", "")),
    }
  else:
    settings = {
      'endpoint': {
        'from_secret': 's3_endpoint',
      },
      'access_key': {
        'from_secret': 'aws_access_key_id',
      },
      'secret_key': {
        'from_secret': 'aws_secret_access_key',
      },
      'bucket': {
        'from_secret': 's3_bucket',
      },
      'path_style': True,
      'strip_prefix': 'dist/release/',
      'source': 'ocis/dist/release/*',
      'target': '/ocis/%s/testing' % (ctx.repo.name.replace("ocis-", "")),
    }

  return {
    'kind': 'pipeline',
    'type': 'docker',
    'name': 'binaries-%s' % (name),
    'platform': {
      'os': 'linux',
      'arch': 'amd64',
    },
    'steps':
      generate('ocis') + [
      {
        'name': 'build',
        'image': 'webhippie/golang:1.13',
        'pull': 'always',
        'commands': [
          'cd ocis',
          'make release-%s' % (name),
        ],
        'volumes': [
          {
            'name': 'gopath',
            'path': '/srv/app',
          },
        ],
      },
      {
        'name': 'finish',
        'image': 'webhippie/golang:1.13',
        'pull': 'always',
        'commands': [
          'cd ocis',
          'make release-finish',
        ],
        'volumes': [
          {
            'name': 'gopath',
            'path': '/srv/app',
          },
        ],
        'when': {
          'ref': [
            'refs/heads/master',
            'refs/tags/v*',
          ],
        },
      },
      {
        'name': 'upload',
        'image': 'plugins/s3:1',
        'pull': 'always',
        'settings': settings,
        'when': {
          'ref': [
            'refs/heads/master',
            'refs/tags/v*',
          ],
        },
      },
      {
        'name': 'changelog',
        'image': 'toolhippie/calens:latest',
        'pull': 'always',
        'commands': [
          'cd ocis',
          'calens --version %s -o dist/CHANGELOG.md' % ctx.build.ref.replace("refs/tags/v", "").split("-")[0],
        ],
        'when': {
          'ref': [
            'refs/tags/v*',
          ],
        },
      },
      {
        'name': 'release',
        'image': 'plugins/github-release:1',
        'pull': 'always',
        'settings': {
          'api_key': {
            'from_secret': 'github_token',
          },
          'files': [
            'ocis/dist/release/*',
          ],
          'title': ctx.build.ref.replace("refs/tags/v", ""),
          'note': 'ocis/dist/CHANGELOG.md',
          'overwrite': True,
          'prerelease': len(ctx.build.ref.split("-")) > 1,
        },
        'when': {
          'ref': [
            'refs/tags/v*',
          ],
        },
      },
    ],
    'volumes': [
      {
        'name': 'gopath',
        'temp': {},
      },
    ],
    'depends_on': getDependsOnAllTestPipelines(ctx),
    'trigger': {
      'ref': [
        'refs/heads/master',
        'refs/tags/v*',
        'refs/pull/**',
      ],
    },
  }

def releaseSubmodule(ctx):
  depends = []
  if len(ctx.build.ref.replace("refs/tags/", "").split("/")) == 2:
    depends = ['linting&unitTests-%s' % (ctx.build.ref.replace("refs/tags/", "").split("/")[0])]

  return {
    'kind': 'pipeline',
    'type': 'docker',
    'name': 'release-%s' % (ctx.build.ref.replace("refs/tags/", "")),
    'platform': {
      'os': 'linux',
      'arch': 'amd64',
    },
    'steps' : [
      {
        'name': 'release-submodule',
        'image': 'plugins/github-release:1',
        'pull': 'always',
        'settings': {
          'api_key': {
            'from_secret': 'github_token',
          },
          'files': [
          ],
          'title': ctx.build.ref.replace("refs/tags/", "").replace("/v", " "),
          'note': 'Release %s submodule' % (ctx.build.ref.replace("refs/tags/", "").replace("/v", " ")),
          'overwrite': True,
          'prerelease': len(ctx.build.ref.split("-")) > 1,
        },
        'when': {
          'ref': [
            'refs/tags/*/v*',
          ],
        },
      },
    ],
    'volumes': [
      {
        'name': 'gopath',
        'temp': {},
      },
    ],
    'depends_on': depends,
    'trigger': {
      'ref': [
        'refs/tags/*/v*',
      ],
    },
  }


def manifest(ctx):
  return {
    'kind': 'pipeline',
    'type': 'docker',
    'name': 'manifest',
    'platform': {
      'os': 'linux',
      'arch': 'amd64',
    },
    'steps': [
      {
        'name': 'execute',
        'image': 'plugins/manifest:1',
        'pull': 'always',
        'settings': {
          'username': {
            'from_secret': 'docker_username',
          },
          'password': {
            'from_secret': 'docker_password',
          },
          'spec': 'ocis/docker/manifest.tmpl',
          'auto_tag': True,
          'ignore_missing': True,
        },
      },
    ],
    'depends_on': [
      'docker-amd64',
      'docker-arm64',
      'docker-arm',
      'docker-eos-ocis',
      'binaries-linux',
      'binaries-darwin',
      'binaries-windows',
    ],
    'trigger': {
      'ref': [
        'refs/heads/master',
        'refs/tags/v*',
      ],
    },
  }

def changelog(ctx):
  return {
    'kind': 'pipeline',
    'type': 'docker',
    'name': 'changelog',
    'platform': {
      'os': 'linux',
      'arch': 'amd64',
    },
    'steps': [
      {
        'name': 'generate',
        'image': 'webhippie/golang:1.13',
        'pull': 'always',
        'commands': [
          'cd ocis',
          'make changelog',
        ],
      },
      {
        'name': 'diff',
        'image': 'owncloud/alpine:latest',
        'pull': 'always',
        'commands': [
          'git diff',
        ],
      },
      {
        'name': 'output',
        'image': 'owncloud/alpine:latest',
        'pull': 'always',
        'commands': [
          'cat CHANGELOG.md',
        ],
      },
      {
        'name': 'publish',
        'image': 'plugins/git-action:1',
        'pull': 'always',
        'settings': {
          'actions': [
            'commit',
            'push',
          ],
          'message': 'Automated changelog update [skip ci]',
          'branch': 'master',
          'author_email': 'devops@owncloud.com',
          'author_name': 'ownClouders',
          'netrc_machine': 'github.com',
          'netrc_username': {
            'from_secret': 'github_username',
          },
          'netrc_password': {
            'from_secret': 'github_token',
          },
        },
        'when': {
          'ref': {
            'exclude': [
              'refs/pull/**',
            ],
          },
        },
      },
    ],
    'depends_on': [
      'manifest',
    ],
    'trigger': {
      'ref': [
        'refs/heads/master',
        'refs/pull/**',
      ],
    },
  }

def readme(ctx):
  return {
    'kind': 'pipeline',
    'type': 'docker',
    'name': 'readme',
    'platform': {
      'os': 'linux',
      'arch': 'amd64',
    },
    'steps': [
      {
        'name': 'execute',
        'image': 'sheogorath/readme-to-dockerhub:latest',
        'pull': 'always',
        'environment': {
          'DOCKERHUB_USERNAME': {
            'from_secret': 'docker_username',
          },
          'DOCKERHUB_PASSWORD': {
            'from_secret': 'docker_password',
          },
          'DOCKERHUB_REPO_PREFIX': ctx.repo.namespace,
          'DOCKERHUB_REPO_NAME': ctx.repo.name,
          'SHORT_DESCRIPTION': 'Docker images for %s' % (ctx.repo.name),
          'README_PATH': 'README.md',
        },
      },
    ],
    'depends_on': [
      'docker-amd64',
      'docker-arm64',
      'docker-arm',
    ],
    'trigger': {
      'ref': [
        'refs/heads/master',
        'refs/tags/v*',
      ],
    },
  }

def badges(ctx):
  return {
    'kind': 'pipeline',
    'type': 'docker',
    'name': 'badges',
    'platform': {
      'os': 'linux',
      'arch': 'amd64',
    },
    'steps': [
      {
        'name': 'execute',
        'image': 'plugins/webhook:1',
        'pull': 'always',
        'settings': {
          'urls': {
            'from_secret': 'microbadger_url',
          },
        },
      },
    ],
    'depends_on': [
      'docker-amd64',
      'docker-arm64',
      'docker-arm',
      'docker-eos-ocis',
    ],
    'trigger': {
      'ref': [
        'refs/heads/master',
        'refs/tags/v*',
      ],
    },
  }

def docs(ctx):
  generateConfigDocs = []

  for module in config['modules']:
    generateConfigDocs += ['cd /drone/src/%s' % (module), 'make config-docs-generate']

  return {
    'kind': 'pipeline',
    'type': 'docker',
    'name': 'docs',
    'platform': {
      'os': 'linux',
      'arch': 'amd64',
    },
    'steps': [
      {
        'name': 'prepare',
        'image': 'owncloudci/alpine:latest',
        'commands': [
          'make docs-copy'
        ],
      },
      {
        'name': 'generate-config-docs',
        'image': 'webhippie/golang:1.13',
        'commands': generateConfigDocs,
        'volumes': [
          {
            'name': 'gopath',
            'path': '/srv/app',
          },
        ],
      },
      {
        'name': 'test',
        'image': 'owncloudci/hugo:0.71.0',
        'commands': [
          'cd hugo',
          'hugo',
        ],
      },
      {
        'name': 'list',
        'image': 'owncloudci/alpine:latest',
        'commands': [
          'tree hugo/public',
        ],
      },
      {
        'name': 'publish',
        'image': 'plugins/gh-pages:1',
        'pull': 'always',
        'settings': {
          'username': {
            'from_secret': 'github_username',
          },
          'password': {
            'from_secret': 'github_token',
          },
          'pages_directory': 'docs/',
          'target_branch': 'docs',
        },
        'when': {
          'ref': {
            'exclude': [
              'refs/pull/**',
            ],
          },
        },
      },
      {
        'name': 'downstream',
        'image': 'plugins/downstream',
        'settings': {
          'server': 'https://drone.owncloud.com/',
          'token': {
            'from_secret': 'drone_token',
          },
          'repositories': [
            'owncloud/owncloud.github.io@source',
          ],
        },
        'when': {
          'ref': {
            'exclude': [
              'refs/pull/**',
            ],
          },
        },
      },
    ],
    'depends_on': [
      'badges',
    ],
    'volumes': [
      {
        'name': 'gopath',
        'temp': {},
      },
    ],
    'trigger': {
      'ref': [
        'refs/heads/master',
        'refs/pull/**',
      ],
    },
  }

def generate(module):
  return [
    {
      'name': 'generate',
      'image': 'webhippie/golang:1.13',
      'pull': 'always',
      'commands': [
        'cd %s' % (module),
        'make generate',
      ],
      'volumes': [
        {
          'name': 'gopath',
          'path': '/srv/app',
        },
      ],
    }
  ]

def updateDeployment(ctx):
  return {
    'kind': 'pipeline',
    'type': 'docker',
    'name': 'updateDeployment',
    'platform': {
      'os': 'linux',
      'arch': 'amd64',
    },
    'steps': [
      {
        'name': 'webhook',
        'image': 'plugins/webhook',
        'settings': {
          'username': {
            'from_secret': 'webhook_username',
          },
          'password': {
            'from_secret': 'webhook_password',
          },
          'method': 'GET',
          'urls': 'https://ocis.owncloud.works/hooks/update-ocis',
        }
      }
    ],
    'depends_on': [
      'docker-amd64',
      'docker-arm64',
      'docker-arm',
      'binaries-linux',
      'binaries-darwin',
      'binaries-windows',
    ],
    'trigger': {
      'ref': [
        'refs/heads/master',
      ],
    }
  }

def frontend(module):
  return [
    {
      'name': 'frontend',
      'image': 'webhippie/nodejs:latest',
      'pull': 'always',
      'commands': [
        'cd %s' % (module),
        'yarn install --frozen-lockfile',
        'yarn lint',
        'yarn test',
        'yarn build',
      ],
    }
  ]

def ocisServer(storage):
  return [
    {
      'name': 'ocis-server',
      'image': 'webhippie/golang:1.13',
      'pull': 'always',
      'detach': True,
      'environment' : {
        #'OCIS_LOG_LEVEL': 'debug',
        'STORAGE_STORAGE_HOME_DRIVER': '%s' % (storage),
        'STORAGE_STORAGE_HOME_DATA_DRIVER': '%s' % (storage),
        'STORAGE_STORAGE_OC_DRIVER': '%s' % (storage),
        'STORAGE_STORAGE_OC_DATA_DRIVER': '%s' % (storage),
        'STORAGE_STORAGE_HOME_DATA_TEMP_FOLDER': '/srv/app/tmp/',
        'STORAGE_STORAGE_OCIS_ROOT': '/srv/app/tmp/ocis/storage/users',
        'STORAGE_STORAGE_LOCAL_ROOT': '/srv/app/tmp/ocis/local/root',
        'STORAGE_STORAGE_OWNCLOUD_DATADIR': '/srv/app/tmp/ocis/owncloud/data',
        'STORAGE_STORAGE_OC_DATA_TEMP_FOLDER': '/srv/app/tmp/',
        'STORAGE_STORAGE_OWNCLOUD_REDIS_ADDR': 'redis:6379',
        'STORAGE_LDAP_IDP': 'https://ocis-server:9200',
        'STORAGE_OIDC_ISSUER': 'https://ocis-server:9200',
        'PROXY_OIDC_ISSUER': 'https://ocis-server:9200',
        'STORAGE_STORAGE_OC_DATA_SERVER_URL': 'http://ocis-server:9164/data',
        'STORAGE_DATAGATEWAY_URL': 'https://ocis-server:9200/data',
        'STORAGE_FRONTEND_URL': 'https://ocis-server:9200',
        'PHOENIX_WEB_CONFIG': '/drone/src/ocis/tests/config/drone/ocis-config.json',
        'KONNECTD_IDENTIFIER_REGISTRATION_CONF': '/drone/src/ocis/tests/config/drone/identifier-registration.yml',
        'KONNECTD_ISS': 'https://ocis-server:9200',
        'KONNECTD_TLS': 'true',
        #'ACCOUNTS_DATA_PATH': '/srv/app/tmp/ocis-accounts/',
      },
      'commands': [
        'apk add mailcap', # install /etc/mime.types
        'mkdir -p /srv/app/tmp/ocis/owncloud/data/',
        'mkdir -p /srv/app/tmp/ocis/storage/users/',
        'ocis/bin/ocis server'
      ],
      'volumes': [
        {
          'name': 'gopath',
          'path': '/srv/app'
        },
      ]
    },
  ]

def cloneCoreRepos(coreBranch, coreCommit):
  return [
    {
      'name': 'clone-core-repos',
      'image': 'owncloudci/php:7.2',
      'pull': 'always',
      'commands': [
        'git clone -b master --depth=1 https://github.com/owncloud/testing.git /srv/app/tmp/testing',
        'git clone -b %s --single-branch --no-tags https://github.com/owncloud/core.git /srv/app/testrunner' % (coreBranch),
        'cd /srv/app/testrunner',
      ] + ([
        'git checkout %s' % (coreCommit)
      ] if coreCommit != '' else []),
      'volumes': [{
        'name': 'gopath',
        'path': '/srv/app',
      }]
    }
  ]

def redis():
  return [
    {
      'name': 'redis',
      'image': 'webhippie/redis',
      'pull': 'always',
      'environment': {
        'REDIS_DATABASES': 1
      },
    }
  ]

def selenium():
  return [
    {
      'name': 'selenium',
      'image': 'selenium/standalone-chrome-debug:3.141.59-20200326',
      'pull': 'always',
      'volumes': [{
          'name': 'uploads',
          'path': '/uploads'
      }],
    }
  ]

def build():
  return [
    {
      'name': 'build',
      'image': 'webhippie/golang:1.13',
      'pull': 'always',
      'commands': [
        'cd ocis',
        'make build',
      ],
      'volumes': [
        {
          'name': 'gopath',
          'path': '/srv/app',
        },
      ],
    },
  ]<|MERGE_RESOLUTION|>--- conflicted
+++ resolved
@@ -15,16 +15,12 @@
   },
   'apiTests': {
     'coreBranch': 'master',
-<<<<<<< HEAD
-    'coreCommit': '0d2e3d07f52b10245521e1c29c8c7faeb6387b23',
-=======
     'coreCommit': '1df47648f944ab21521f6c8d538dc183e1e8f1ea',
->>>>>>> 1278909e
     'numberOfParts': 6
   },
   'uiTests': {
     'phoenixBranch': 'master',
-    'phoenixCommit': '1e278d85962cdd172886aeb222532f72c3972774',
+    'phoenixCommit': '693fa6d275243fc860b4b82e5146d25f62d927fb',
     'suites': {
       'phoenixWebUI1': [
         'webUICreateFilesFolders',
@@ -571,8 +567,7 @@
           'PHOENIX_WEB_CONFIG': '/drone/src/accounts/ui/tests/config/drone/ocis-config.json',
           'KONNECTD_IDENTIFIER_REGISTRATION_CONF': '/drone/src/accounts/ui/tests/config/drone/identifier-registration.yml',
           'KONNECTD_ISS': 'https://ocis-server:9200',
-          #'STORAGE_STORAGE_METADATA_ROOT': '/srv/app/tmp/ocis/storage/users',
-          #'ACCOUNTS_STORAGE_DISK_PATH': '/srv/app/tmp/ocis-accounts', # Temporary workaround, don't use metadata storage
+          'ACCOUNTS_STORAGE_DISK_PATH': '/srv/app/tmp/ocis-accounts', # Temporary workaround, don't use metadata storage
         },
         'commands': [
           'mkdir -p /srv/app/tmp/reva',
@@ -1432,7 +1427,7 @@
         'KONNECTD_IDENTIFIER_REGISTRATION_CONF': '/drone/src/ocis/tests/config/drone/identifier-registration.yml',
         'KONNECTD_ISS': 'https://ocis-server:9200',
         'KONNECTD_TLS': 'true',
-        #'ACCOUNTS_DATA_PATH': '/srv/app/tmp/ocis-accounts/',
+        'ACCOUNTS_DATA_PATH': '/srv/app/tmp/ocis-accounts/',
       },
       'commands': [
         'apk add mailcap', # install /etc/mime.types
