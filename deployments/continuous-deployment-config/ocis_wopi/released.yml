---
- name: continuous-deployment-ocis-wopi-released
  server:
    server_type: cx21
    image: ubuntu-22.04
    location: nbg1
    initial_ssh_key_names:
      - owncloud-ocis@drone.owncloud.com
    labels:
      owner: ocis-team
      for: oCIS-continuous-deployment-examples
    rebuild: $REBUILD
    rebuild_carry_paths:
      - /var/lib/docker/volumes/ocis_certs

  domains:
    - "*.ocis-wopi.released.owncloud.works"

  vars:
    ssh_authorized_keys:
      - https://github.com/butonic.keys
      - https://github.com/fschade.keys
      - https://github.com/kulmann.keys
      - https://github.com/micbar.keys
      - https://github.com/rhafer.keys
      - https://github.com/wkloucek.keys
    docker_compose_projects:
      - name: ocis
        git_url: https://github.com/owncloud/ocis.git
        ref: master
        docker_compose_path: deployments/examples/ocis_wopi
        env:
          INSECURE: "false"
          TRAEFIK_ACME_MAIL: mbarz@owncloud.com
<<<<<<< HEAD
          OCIS_DOCKER_TAG: 5.0.0-rc.6
=======
          OCIS_DOCKER_TAG: 5.0.0
>>>>>>> ae74e77c
          OCIS_DOMAIN: ocis.ocis-wopi.released.owncloud.works
          COMPANION_DOMAIN: companion.ocis-wopi.released.owncloud.works
          COMPANION_IMAGE: owncloud/uppy-companion:3.12.13-owncloud
          COMPANION_WEB_CONFIG_FILE_NAME: web-released.yaml
          WOPISERVER_DOMAIN: wopiserver.ocis-wopi.released.owncloud.works
          COLLABORA_DOMAIN: collabora.ocis-wopi.released.owncloud.works
          ONLYOFFICE_DOMAIN: onlyoffice.ocis-wopi.released.owncloud.works
          DEMO_USERS: "true"
          COMPOSE_FILE: docker-compose.yml:monitoring_tracing/docker-compose-additions.yml
      - name: monitoring
        git_url: https://github.com/owncloud-devops/monitoring-tracing-client.git
        ref: master
        env:
          NETWORK_NAME: ocis-net
          TELEMETRY_SERVE_DOMAIN: telemetry.ocis-wopi.released.owncloud.works
          JAEGER_COLLECTOR: jaeger-collector.infra.owncloud.works:443
          TELEGRAF_SPECIFIC_CONFIG: ocis_wopi
          OCIS_URL: ocis.ocis-wopi.released.owncloud.works
          OCIS_DEPLOYMENT_ID: continuous-deployment-ocis-wopi-released<|MERGE_RESOLUTION|>--- conflicted
+++ resolved
@@ -32,11 +32,7 @@
         env:
           INSECURE: "false"
           TRAEFIK_ACME_MAIL: mbarz@owncloud.com
-<<<<<<< HEAD
-          OCIS_DOCKER_TAG: 5.0.0-rc.6
-=======
           OCIS_DOCKER_TAG: 5.0.0
->>>>>>> ae74e77c
           OCIS_DOMAIN: ocis.ocis-wopi.released.owncloud.works
           COMPANION_DOMAIN: companion.ocis-wopi.released.owncloud.works
           COMPANION_IMAGE: owncloud/uppy-companion:3.12.13-owncloud
