--- conflicted
+++ resolved
@@ -7,7 +7,6 @@
 geekdocFilePath: migration.md
 ---
 
-<<<<<<< HEAD
 The migration happens in subsequent stages while the service is online. First all users need to migrate to the new architecture, then the global namespace needs to be introduced. Finally, the data on disk can be migrated user by user by switching the storage driver.
 
 {{< hint warning >}}
@@ -15,19 +14,11 @@
 {{< /hint >}}
 
 ## User Stories
-As an admin I need to avoid downtime.
-As an admin I want to migrate certain groups of users before others.
-As a user, I need a seamless migration and not lose data by any chance.
-=======
-The migration happens in subsequent stages while the service is online. First all users need to migrate to the new architecture, then the data on disk can be migrated user by user by switching the storage driver.
-
-## User Stories
-- As an admin I need to avoid downtime.
-- As an admin I want to migrate certain groups of users before others.
+- As an admin, I need to avoid downtime.
+- As an admin, I want to migrate certain groups of users before others.
 - As a user, I need a seamless migration and not lose data by any chance.
 
 ## Migration Stages
->>>>>>> 4239fb53
 
 ## Stages
 
