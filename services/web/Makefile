--- conflicted
+++ resolved
@@ -1,10 +1,6 @@
 SHELL := bash
 NAME := web
-<<<<<<< HEAD
-WEB_ASSETS_VERSION = v8.0.0-rc.2
-=======
 WEB_ASSETS_VERSION = v8.0.0-rc.3
->>>>>>> 20be508e
 
 include ../../.make/recursion.mk
 
