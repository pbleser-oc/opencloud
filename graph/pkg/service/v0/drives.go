--- conflicted
+++ resolved
@@ -27,6 +27,7 @@
 	"github.com/owncloud/ocis/ocis-pkg/service/grpc"
 	sproto "github.com/owncloud/ocis/settings/pkg/proto/v0"
 	settingsSvc "github.com/owncloud/ocis/settings/pkg/service/v0"
+	msgraph "github.com/yaegashi/msgraph.go/beta"
 
 	merrors "go-micro.dev/v4/errors"
 )
@@ -266,7 +267,6 @@
 		return
 	}
 
-<<<<<<< HEAD
 	root := &provider.ResourceId{}
 
 	identifierParts := strings.Split(req.FirstSegment.Identifier.Get(), "!")
@@ -277,11 +277,6 @@
 		root.StorageId, root.OpaqueId = identifierParts[0], identifierParts[1]
 	default:
 		errorcode.GeneralException.Render(w, r, http.StatusBadRequest, fmt.Sprintf("invalid resource id: %v", req.FirstSegment.Identifier.Get()))
-=======
-	identifierParts := strings.Split(driveID, "!")
-	if len(identifierParts) != 2 {
-		errorcode.GeneralException.Render(w, r, http.StatusBadRequest, fmt.Sprintf("invalid resource id: %v", driveID))
->>>>>>> 87159695
 		w.WriteHeader(http.StatusInternalServerError)
 		return
 	}
@@ -297,15 +292,7 @@
 		// the original storage space.
 		StorageSpace: &provider.StorageSpace{
 			Id: &storageprovider.StorageSpaceId{
-<<<<<<< HEAD
 				OpaqueId: root.StorageId + "!" + root.OpaqueId,
-=======
-				OpaqueId: driveID,
-			},
-			Root: &provider.ResourceId{
-				StorageId: storageID,
-				OpaqueId:  opaqueID,
->>>>>>> 87159695
 			},
 			Root: root,
 		},
@@ -411,25 +398,13 @@
 
 func cs3StorageSpaceToDrive(baseURL *url.URL, space *storageprovider.StorageSpace) (*libregraph.Drive, error) {
 	rootID := space.Root.StorageId + "!" + space.Root.OpaqueId
-<<<<<<< HEAD
 	if space.Root.StorageId == space.Root.OpaqueId {
 		// omit opaqueid
 		rootID = space.Root.StorageId
 	}
 
-	drive := &msgraph.Drive{
-		BaseItem: msgraph.BaseItem{
-			Entity: msgraph.Entity{
-				Id: &rootID,
-			},
-			Name: &space.Name,
-			//"createdDateTime": "string (timestamp)", // TODO read from StorageSpace ... needs Opaque for now
-			//"description": "string", // TODO read from StorageSpace ... needs Opaque for now
-		},
-
-=======
 	drive := &libregraph.Drive{
-		Id:   &space.Id.OpaqueId,
+		Id:   &rootID,
 		Name: &space.Name,
 		//"createdDateTime": "string (timestamp)", // TODO read from StorageSpace ... needs Opaque for now
 		//"description": "string", // TODO read from StorageSpace ... needs Opaque for now
@@ -439,7 +414,6 @@
 				// DisplayName: , TODO read and cache from users provider
 			},
 		},
->>>>>>> 87159695
 		DriveType: &space.SpaceType,
 		Root: &libregraph.DriveItem{
 			Id: &rootID,
@@ -500,19 +474,11 @@
 	return responses, nil
 }
 
-<<<<<<< HEAD
-func (g Graph) getDriveQuota(ctx context.Context, space *storageprovider.StorageSpace) (*msgraph.Quota, error) {
-	client, err := g.GetClient()
-	if err != nil {
-		g.logger.Error().Err(err).Msg("error creating grpc client")
-		return nil, nil
-=======
 func (g Graph) getDriveQuota(ctx context.Context, space *storageprovider.StorageSpace) (libregraph.Quota, error) {
 	client, err := g.GetClient()
 	if err != nil {
 		g.logger.Error().Err(err).Msg("error creating grpc client")
 		return libregraph.Quota{}, err
->>>>>>> 87159695
 	}
 
 	req := &gateway.GetQuotaRequest{
@@ -528,31 +494,20 @@
 	switch {
 	case err != nil:
 		g.logger.Error().Err(err).Msg("error sending get quota grpc request")
-<<<<<<< HEAD
-		return nil, nil
+		return libregraph.Quota{}, nil
 	case res.Status.Code == cs3rpc.Code_CODE_UNIMPLEMENTED:
 		// TODO well duh
-		return nil, nil
-	case res.Status.Code != cs3rpc.Code_CODE_OK:
-		g.logger.Error().Err(err).Msg("error sending sending get quota grpc request")
-		return nil, err
-=======
-		return libregraph.Quota{}, err
+		return libregraph.Quota{}, nil
 	case res.Status.Code != cs3rpc.Code_CODE_OK:
 		g.logger.Error().Err(err).Msg("error sending sending get quota grpc request")
 		return libregraph.Quota{}, err
->>>>>>> 87159695
 	}
 
 	total := int64(res.TotalBytes)
 
 	used := int64(res.UsedBytes)
 	remaining := total - used
-<<<<<<< HEAD
-	qta := &msgraph.Quota{
-=======
 	qta := libregraph.Quota{
->>>>>>> 87159695
 		Remaining: &remaining,
 		Total:     &total,
 		Used:      &used,
