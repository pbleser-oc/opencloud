package defaults

import (
	"os"
	"path/filepath"

	"github.com/owncloud/ocis/extensions/storage-metadata/pkg/config"
	"github.com/owncloud/ocis/ocis-pkg/config/defaults"
)

func FullDefaultConfig() *config.Config {
	cfg := DefaultConfig()
	EnsureDefaults(cfg)
	Sanitize(cfg)
	return cfg
}

func DefaultConfig() *config.Config {
	return &config.Config{
		Debug: config.Debug{
			Addr:   "127.0.0.1:9217",
			Token:  "",
			Pprof:  false,
			Zpages: false,
		},
		GRPC: config.GRPCConfig{
			Addr:     "127.0.0.1:9215",
			Protocol: "tcp",
		},
		HTTP: config.HTTPConfig{
			Addr:     "127.0.0.1:9216",
			Protocol: "tcp",
		},
		Service: config.Service{
			Name: "storage-metadata",
		},
<<<<<<< HEAD
		JWTSecret:         "Pive-Fumkiu4",
		TempFolder:        filepath.Join(defaults.BaseDataPath(), "tmp", "metadata"),
		DataServerURL:     "http://localhost:9216/data",
		MachineAuthAPIKey: "change-me-please",
		Driver:            "ocis",
=======
		Reva: &config.Reva{
			Address: "127.0.0.1:9142",
		},
		TempFolder:    filepath.Join(defaults.BaseDataPath(), "tmp", "metadata"),
		DataServerURL: "http://localhost:9216/data",
		Driver:        "ocis",
>>>>>>> c878adbd
		Drivers: config.Drivers{
			EOS: config.EOSDriver{
				Root:                "/eos/dockertest/reva",
				UserLayout:          "{{substr 0 1 .Username}}/{{.Username}}",
				ShadowNamespace:     "",
				UploadsNamespace:    "",
				EosBinary:           "/usr/bin/eos",
				XrdcopyBinary:       "/usr/bin/xrdcopy",
				MasterURL:           "root://eos-mgm1.eoscluster.cern.ch:1094",
				GRPCURI:             "",
				SlaveURL:            "root://eos-mgm1.eoscluster.cern.ch:1094",
				CacheDirectory:      os.TempDir(),
				EnableLogging:       false,
				ShowHiddenSysFiles:  false,
				ForceSingleUserMode: false,
				UseKeytab:           false,
				SecProtocol:         "",
				Keytab:              "",
				SingleUsername:      "",
				GatewaySVC:          "127.0.0.1:9215",
			},
			Local: config.LocalDriver{
				Root: filepath.Join(defaults.BaseDataPath(), "storage", "local", "metadata"),
			},
			S3: config.S3Driver{
				Region: "default",
			},
			S3NG: config.S3NGDriver{
				Root:                filepath.Join(defaults.BaseDataPath(), "storage", "metadata"),
				UserLayout:          "{{.Id.OpaqueId}}",
				Region:              "default",
				PermissionsEndpoint: "127.0.0.1:9215",
			},
			OCIS: config.OCISDriver{
				Root:                filepath.Join(defaults.BaseDataPath(), "storage", "metadata"),
				UserLayout:          "{{.Id.OpaqueId}}",
				PermissionsEndpoint: "127.0.0.1:9215",
			},
		},
	}
}

func EnsureDefaults(cfg *config.Config) {
	// provide with defaults for shared logging, since we need a valid destination address for BindEnv.
	if cfg.Logging == nil && cfg.Commons != nil && cfg.Commons.Log != nil {
		cfg.Logging = &config.Logging{
			Level:  cfg.Commons.Log.Level,
			Pretty: cfg.Commons.Log.Pretty,
			Color:  cfg.Commons.Log.Color,
			File:   cfg.Commons.Log.File,
		}
	} else if cfg.Logging == nil {
		cfg.Logging = &config.Logging{}
	}
	// provide with defaults for shared tracing, since we need a valid destination address for BindEnv.
	if cfg.Tracing == nil && cfg.Commons != nil && cfg.Commons.Tracing != nil {
		cfg.Tracing = &config.Tracing{
			Enabled:   cfg.Commons.Tracing.Enabled,
			Type:      cfg.Commons.Tracing.Type,
			Endpoint:  cfg.Commons.Tracing.Endpoint,
			Collector: cfg.Commons.Tracing.Collector,
		}
	} else if cfg.Tracing == nil {
		cfg.Tracing = &config.Tracing{}
	}

	if cfg.Reva == nil && cfg.Commons != nil && cfg.Commons.Reva != nil {
		cfg.Reva = &config.Reva{
			Address: cfg.Commons.Reva.Address,
		}
	} else if cfg.Reva == nil {
		cfg.Reva = &config.Reva{}
	}

	if cfg.TokenManager == nil && cfg.Commons != nil && cfg.Commons.TokenManager != nil {
		cfg.TokenManager = &config.TokenManager{
			JWTSecret: cfg.Commons.TokenManager.JWTSecret,
		}
	} else if cfg.TokenManager == nil {
		cfg.TokenManager = &config.TokenManager{}
	}
}

func Sanitize(cfg *config.Config) {
	// nothing to sanitize here atm
}<|MERGE_RESOLUTION|>--- conflicted
+++ resolved
@@ -34,20 +34,12 @@
 		Service: config.Service{
 			Name: "storage-metadata",
 		},
-<<<<<<< HEAD
-		JWTSecret:         "Pive-Fumkiu4",
-		TempFolder:        filepath.Join(defaults.BaseDataPath(), "tmp", "metadata"),
-		DataServerURL:     "http://localhost:9216/data",
-		MachineAuthAPIKey: "change-me-please",
-		Driver:            "ocis",
-=======
 		Reva: &config.Reva{
 			Address: "127.0.0.1:9142",
 		},
 		TempFolder:    filepath.Join(defaults.BaseDataPath(), "tmp", "metadata"),
 		DataServerURL: "http://localhost:9216/data",
 		Driver:        "ocis",
->>>>>>> c878adbd
 		Drivers: config.Drivers{
 			EOS: config.EOSDriver{
 				Root:                "/eos/dockertest/reva",
@@ -129,6 +121,10 @@
 	} else if cfg.TokenManager == nil {
 		cfg.TokenManager = &config.TokenManager{}
 	}
+
+	if cfg.MachineAuthAPIKey == "" && cfg.Commons != nil && cfg.Commons.MachineAuthAPIKey != "" {
+		cfg.MachineAuthAPIKey = cfg.Commons.MachineAuthAPIKey
+	}
 }
 
 func Sanitize(cfg *config.Config) {
