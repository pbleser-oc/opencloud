package config

import (
	"context"

	"github.com/owncloud/ocis/v2/ocis-pkg/shared"
)

// Config combines all available configuration parts.
type Config struct {
	Commons *shared.Commons `yaml:"-"` // don't use this directly as configuration for a service

	Service Service `yaml:"-"`

	Tracing *Tracing `yaml:"tracing"`
	Log     *Log     `yaml:"log"`
	Debug   Debug    `yaml:"debug"`

	HTTP HTTP `yaml:"http"`

	Reva         *Reva         `yaml:"reva"`
	TokenManager *TokenManager `yaml:"token_manager"`

	Spaces   Spaces   `yaml:"spaces"`
	Identity Identity `yaml:"identity"`
	Events   Events   `yaml:"events"`

	Context context.Context `yaml:"-"`
}

type Spaces struct {
<<<<<<< HEAD
	WebDavBase                      string `yaml:"webdav_base" env:"OCIS_URL;GRAPH_SPACES_WEBDAV_BASE" desc:"URL, where oCIS is reachable for users."`
	WebDavPath                      string `yaml:"webdav_path" env:"GRAPH_SPACES_WEBDAV_PATH"`
	DefaultQuota                    string `yaml:"default_quota" env:"GRAPH_SPACES_DEFAULT_QUOTA"`
	Insecure                        bool   `yaml:"insecure" env:"OCIS_INSECURE;GRAPH_SPACES_INSECURE"`
	ExtendedSpacePropertiesCacheTTL int    `yaml:"extended_space_properties_cache_ttl" env:"GRAPH_SPACES_EXTENDED_SPACE_PROPERTIES_CACHE_TTL"`
=======
	WebDavBase                      string `yaml:"webdav_base" env:"OCIS_URL;GRAPH_SPACES_WEBDAV_BASE" desc:"The public facing URL of WebDAV."`
	WebDavPath                      string `yaml:"webdav_path" env:"GRAPH_SPACES_WEBDAV_PATH" desc:"The WebDAV subpath for spaces."`
	DefaultQuota                    string `yaml:"default_quota" env:"GRAPH_SPACES_DEFAULT_QUOTA" desc:"The default quota in bytes."`
	Insecure                        bool   `yaml:"insecure" env:"OCIS_INSECURE;GRAPH_SPACES_INSECURE" desc:"Allow insecure connetctions to the spaces."`
	ExtendedSpacePropertiesCacheTTL int    `yaml:"extended_space_properties_cache_ttl" env:"GRAPH_SPACES_EXTENDED_SPACE_PROPERTIES_CACHE_TTL" desc:"Max TTL for the spaces property cache."`
>>>>>>> 317eb807
}

type LDAP struct {
	URI           string `yaml:"uri" env:"LDAP_URI;GRAPH_LDAP_URI" desc:"URI of the LDAP Server to connect to. Supported URI schemes are 'ldaps://' and 'ldap://'"`
	CACert        string `yaml:"cacert" env:"LDAP_CACERT;GRAPH_LDAP_CACERT" desc:"The certificate to verify TLS connections"`
	Insecure      bool   `yaml:"insecure" env:"LDAP_INSECURE;GRAPH_LDAP_INSECURE"`
	BindDN        string `yaml:"bind_dn" env:"LDAP_BIND_DN;GRAPH_LDAP_BIND_DN"`
	BindPassword  string `yaml:"bind_password" env:"LDAP_BIND_PASSWORD;GRAPH_LDAP_BIND_PASSWORD"`
	UseServerUUID bool   `yaml:"use_server_uuid" env:"GRAPH_LDAP_SERVER_UUID"`
	WriteEnabled  bool   `yaml:"write_enabled" env:"GRAPH_LDAP_SERVER_WRITE_ENABLED"`

	UserBaseDN               string `yaml:"user_base_dn" env:"LDAP_USER_BASE_DN;GRAPH_LDAP_USER_BASE_DN"`
	UserSearchScope          string `yaml:"user_search_scope" env:"LDAP_USER_SCOPE;GRAPH_LDAP_USER_SCOPE"`
	UserFilter               string `yaml:"user_filter" env:"LDAP_USER_FILTER;GRAPH_LDAP_USER_FILTER"`
	UserObjectClass          string `yaml:"user_objectclass" env:"LDAP_USER_OBJECTCLASS;GRAPH_LDAP_USER_OBJECTCLASS"`
	UserEmailAttribute       string `yaml:"user_mail_attribute" env:"LDAP_USER_SCHEMA_MAIL;GRAPH_LDAP_USER_EMAIL_ATTRIBUTE"`
	UserDisplayNameAttribute string `yaml:"user_displayname_attribute" env:"LDAP_USER_SCHEMA_DISPLAY_NAME;GRAPH_LDAP_USER_DISPLAYNAME_ATTRIBUTE"`
	UserNameAttribute        string `yaml:"user_name_attribute" env:"LDAP_USER_SCHEMA_USERNAME;GRAPH_LDAP_USER_NAME_ATTRIBUTE"`
	UserIDAttribute          string `yaml:"user_id_attribute" env:"LDAP_USER_SCHEMA_ID;GRAPH_LDAP_USER_UID_ATTRIBUTE"`

	GroupBaseDN        string `yaml:"group_base_dn" env:"LDAP_GROUP_BASE_DN;GRAPH_LDAP_GROUP_BASE_DN"`
	GroupSearchScope   string `yaml:"group_search_scope" env:"LDAP_GROUP_SCOPE;GRAPH_LDAP_GROUP_SEARCH_SCOPE"`
	GroupFilter        string `yaml:"group_filter" env:"LDAP_GROUP_FILTER;GRAPH_LDAP_GROUP_FILTER"`
	GroupObjectClass   string `yaml:"group_objectclass" env:"LDAP_GROUP_OBJECTCLASS;GRAPH_LDAP_GROUP_OBJECTCLASS"`
	GroupNameAttribute string `yaml:"group_name_attribute" env:"LDAP_GROUP_SCHEMA_GROUPNAME;GRAPH_LDAP_GROUP_NAME_ATTRIBUTE"`
	GroupIDAttribute   string `yaml:"group_id_attribute" env:"LDAP_GROUP_SCHEMA_ID;GRAPH_LDAP_GROUP_ID_ATTRIBUTE"`
}

type Identity struct {
	Backend string `yaml:"backend" env:"GRAPH_IDENTITY_BACKEND" desc:"The user identity backend to use, defaults to 'ldap', can be 'cs3'."`
	LDAP    LDAP   `yaml:"ldap"`
}

// Events combines the configuration options for the event bus.
type Events struct {
	Endpoint string `yaml:"endpoint" env:"GRAPH_EVENTS_ENDPOINT" desc:"the address of the streaming service"`
	Cluster  string `yaml:"cluster" env:"GRAPH_EVENTS_CLUSTER" desc:"the clusterID of the streaming service. Mandatory when using nats"`
}<|MERGE_RESOLUTION|>--- conflicted
+++ resolved
@@ -29,19 +29,11 @@
 }
 
 type Spaces struct {
-<<<<<<< HEAD
-	WebDavBase                      string `yaml:"webdav_base" env:"OCIS_URL;GRAPH_SPACES_WEBDAV_BASE" desc:"URL, where oCIS is reachable for users."`
-	WebDavPath                      string `yaml:"webdav_path" env:"GRAPH_SPACES_WEBDAV_PATH"`
-	DefaultQuota                    string `yaml:"default_quota" env:"GRAPH_SPACES_DEFAULT_QUOTA"`
-	Insecure                        bool   `yaml:"insecure" env:"OCIS_INSECURE;GRAPH_SPACES_INSECURE"`
-	ExtendedSpacePropertiesCacheTTL int    `yaml:"extended_space_properties_cache_ttl" env:"GRAPH_SPACES_EXTENDED_SPACE_PROPERTIES_CACHE_TTL"`
-=======
 	WebDavBase                      string `yaml:"webdav_base" env:"OCIS_URL;GRAPH_SPACES_WEBDAV_BASE" desc:"The public facing URL of WebDAV."`
 	WebDavPath                      string `yaml:"webdav_path" env:"GRAPH_SPACES_WEBDAV_PATH" desc:"The WebDAV subpath for spaces."`
 	DefaultQuota                    string `yaml:"default_quota" env:"GRAPH_SPACES_DEFAULT_QUOTA" desc:"The default quota in bytes."`
 	Insecure                        bool   `yaml:"insecure" env:"OCIS_INSECURE;GRAPH_SPACES_INSECURE" desc:"Allow insecure connetctions to the spaces."`
 	ExtendedSpacePropertiesCacheTTL int    `yaml:"extended_space_properties_cache_ttl" env:"GRAPH_SPACES_EXTENDED_SPACE_PROPERTIES_CACHE_TTL" desc:"Max TTL for the spaces property cache."`
->>>>>>> 317eb807
 }
 
 type LDAP struct {
