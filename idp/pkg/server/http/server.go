package http

import (
	"crypto/tls"
	"os"

	"github.com/asim/go-micro/v3"
	chimiddleware "github.com/go-chi/chi/middleware"
	svc "github.com/owncloud/ocis/idp/pkg/service/v0"
	pkgcrypto "github.com/owncloud/ocis/ocis-pkg/crypto"
	"github.com/owncloud/ocis/ocis-pkg/middleware"
	"github.com/owncloud/ocis/ocis-pkg/service/http"
)

// Server initializes the http service and server.
func Server(opts ...Option) (http.Service, error) {
	options := newOptions(opts...)

	var tlsConfig *tls.Config
	if options.Config.HTTP.TLS {
		if options.Config.HTTP.TLSCert == "" || options.Config.HTTP.TLSKey == "" {
			_, certErr := os.Stat("./server.crt")
			_, keyErr := os.Stat("./server.key")

			if os.IsNotExist(certErr) || os.IsNotExist(keyErr) {
				options.Logger.Info().Msgf("Generating certs")
				if err := pkgcrypto.GenCert(options.Config.HTTP.TLSCert, options.Config.HTTP.TLSKey, options.Logger); err != nil {
					options.Logger.Fatal().Err(err).Msg("Could not setup TLS")
					os.Exit(1)
				}
			}

			options.Config.HTTP.TLSCert = "server.crt"
			options.Config.HTTP.TLSKey = "server.key"
		}

		cer, err := tls.LoadX509KeyPair(options.Config.HTTP.TLSCert, options.Config.HTTP.TLSKey)
		if err != nil {
			options.Logger.Fatal().Err(err).Msg("Could not setup TLS")
			os.Exit(1)
		}

		tlsConfig = &tls.Config{MinVersion: tls.VersionTLS12, Certificates: []tls.Certificate{cer}}
	}

	service := http.NewService(
		http.Logger(options.Logger),
		http.Namespace(options.Config.Service.Namespace),
		http.Name(options.Config.Service.Name),
		http.Version(options.Config.Service.Version),
		http.Address(options.Config.HTTP.Addr),
		http.Context(options.Context),
		http.Flags(options.Flags...),
		http.TLSConfig(tlsConfig),
	)

	handle := svc.NewService(
		svc.Logger(options.Logger),
		svc.Config(options.Config),
		svc.Middleware(
<<<<<<< HEAD
			middleware.TraceContext,
			middleware.RealIP,
			middleware.RequestID,
=======
			chimiddleware.RealIP,
			chimiddleware.RequestID,
>>>>>>> dbb22834
			middleware.NoCache,
			middleware.Cors,
			middleware.Secure,
			middleware.Version(
				options.Config.Service.Name,
				options.Config.Service.Version,
			),
			middleware.Logger(
				options.Logger,
			),
		),
	)

	{
		//handle = svc.NewTracing(handle)
		handle = svc.NewInstrument(handle, options.Metrics)
		handle = svc.NewLogging(handle, options.Logger)
	}

	if err := micro.RegisterHandler(service.Server(), handle); err != nil {
		return http.Service{}, err
	}

	return service, nil
}<|MERGE_RESOLUTION|>--- conflicted
+++ resolved
@@ -58,14 +58,9 @@
 		svc.Logger(options.Logger),
 		svc.Config(options.Config),
 		svc.Middleware(
-<<<<<<< HEAD
-			middleware.TraceContext,
-			middleware.RealIP,
-			middleware.RequestID,
-=======
 			chimiddleware.RealIP,
 			chimiddleware.RequestID,
->>>>>>> dbb22834
+			middleware.TraceContext,
 			middleware.NoCache,
 			middleware.Cors,
 			middleware.Secure,
@@ -80,7 +75,6 @@
 	)
 
 	{
-		//handle = svc.NewTracing(handle)
 		handle = svc.NewInstrument(handle, options.Metrics)
 		handle = svc.NewLogging(handle, options.Logger)
 	}
